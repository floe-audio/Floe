<!--
SPDX-FileCopyrightText: 2018-2024 Sam Windell
SPDX-License-Identifier: GPL-3.0-or-later

IMPORTANT: Our release process expects this file to contain heading that exactly match the released version numbers. 
For instance: 0.0.1. Don't change the headings.

-->

# Changelog
<<<<<<< HEAD
=======
## 0.10.3-beta
- Sample library creation: add 'fade_in_frames' to add_region
- GUI: remove the status panel from the picker panels, instead, items show a tooltip when hovered for a moment. This make the picker panels less cluttered and fixes the issue where the text would be too long to fit in the status panel.
- GUI: make sections in the picker panel collapsible
- GUI: improve the layout of the picker panel filters

>>>>>>> 84f403f5
## 0.10.2-beta
- Fix issue where layer volume would be automatically MIDI learned
- Fix some persistent MIDI CCs not being applied

## 0.10.1-beta
- Replace 'Reset all parameters' option with 'Reset State' which also clears things such as instruments.
- Fix crash with floe-package when using relative paths
- Fix possible error with installing/opening preset-picker
- Fix a set of possible rare errors

## 0.10.0-beta
- Picker panels:
    - Add filters for folders (tree view)
    - Put tags into categories and add icons
    - Add 2 filter modes: match-all and match-any, allowing for more powerful filtering. Every filter button has a label showing the number of matching items that dynamically updates as you change the filters.
    - Fix instrument picker not showing waveform instruments when no Mirage libraries installed
    - Show library icons for each library used by a preset
    - Show (?) icon for missing libraries
    - Add `<untagged>` filter for items that don't have any tags
- Add "Library Developer Panel" on the GUI with tag-builder tool for generating instrument tags in Lua. 
- Add right-click menu to the instrument picker button with 'unload instrument' option.
- Add lock/unlock mode for Save Preset panel for allowing changing presets with it still open
- Sample library creation: add support for multiple Lua files by using `dofile()`
- Sample library creation: add set_required_floe_version function
- Sample library creation: add generated Floe API definition file for Lua Language Server allowing for code completion and documentation as you type - available on the Library Developer Panel
- GUI: slightly improved icons
- GUI: use same toggle icon for all toggle buttons
- GUI: make mute/solo buttons more obvious when they're on
- Fix mute/solo buttons not greying out layers
- Fix cases where mute/solo button would get stuck on
- Fix preset selection buttons not working on the first click due to the scanning not having started. Now, scanning begins when the cursor is hovering over the button.

## 0.9.9-beta
- Sample library creation: add start_offset_frames to add_region
- Sample library creation: add tune_cents to add_region
- Normalise waveform GUI so that quiet samples are easier to see
- Fix rare crash related to sample library folder scanning

## 0.9.8-beta
- Fix rare error on Windows when closing the GUI when there's a file picker open
- Fix rare errors in some VST3 hosts
- Fix rare crash related to sample library folder scanning

## 0.9.7-beta
- Fix rare crash related to closing the GUI on Floe AU
- Fix rare crash related to library images
- Fix rare crash related to voice stealing
- Fix edge cases related to file paths on Windows

## 0.9.6-beta
- Check for updates on startup; a small indicator on the Info button will appear - leading to more information on the Info panel. Can be disabled in the preferences.
- Fix file picker on Windows not opened when there's missing folders
- Fix rare crash in Floe AU in Ableton Live

## 0.9.5-beta
- Fix potential crash in Floe AU format
- Fix errors related to filesystem watching on Windows
- Fix error related to sample library folders - could happen when installing a package

## 0.9.4-beta
- Offer separate downloads for Intel and Apple Silicon Macs rather than a universal binary, this reduces the size of the download to ~50 MB.
- Fix missing diagnostic information on macOS

## 0.9.3-beta
- Fix more errors with threads
- Fix memory leaks
- Fix some edge cases with certain hosts
- Improve automatic error reporting allowing us to fix bugs faster
- Protect against hosts that try to use multiple main threads

## 0.9.2-beta
- Slightly improve performance of Intel Mac builds
- Fix crash with Intel Mac builds
- Fix errors with threads

## 0.9.1-beta
- AU: fix crash when trying to open the file/folder picker
- Fix missing logo on macOS

## 0.9.0-beta
- Library creation: fix specifying loop end points relative to the end of the file.
- Library creation: replace always_loop, never_loop field with enum `loop_requirement`.
- Library creation: add round_robin_sequencing_group field to allow for different sets of variations.
- Library creation: separate note-off round-robin sequencing group from note-on round-robin sequencing group.
- Library creation: disable volume envelope for note-off regions
- Library creation: improve memory usage when reading Lua scripts
- Library creation: fix crash when an image file is empty
- VST3: fix not responding to note-on/note-off messages when they weren't on channel 0
- GUI: on the Save Preset dialog, add the ability to store/load a preset author
- GUI: make the Save Preset dialog larger and scroll to top when a new preset is loaded
- Fix potential crash when reporting an error
- Rename parameter right-click menu Set Value to Enter Value
- Support CLAP reset() function

## 0.8.3-beta
- Fix crash when error occurs in the Windows native file picker
- Fix crash when given invalid arguments to CLAP activate
- Fix crash when opening VST3 in FL Studio on Windows

## 0.8.2-beta
- Fix crash when trying to randomise instruments, presets or IRs when there's only one of them
- Fix presets folder still showing tags after a folder is removed. #120
- Fix crash when first opening the GUI

## 0.8.1-beta
See the [main release notes](https://github.com/floe-audio/Floe/releases/tag/v0.8.0-beta).

- Fix issue where Mirage and Floe libraries with the same name would conflict

## 0.8.0-beta
First beta release of Floe. This release is feature-complete. We are looking for feedback on the new features and any bugs you find.

- Add AU (Audio Unit v2) support
- Brand new instrument browser supporting tags, search, and filtering by library
- Brand new impulse response browser featuring all the options of the instrument browser
- Brand new preset browser with tags, search, and filtering by library. Preset metadata is tracked, library information is tracked, file changes are detected, duplicate presets are hidden.
- New built-in convolution reverb impulse library with 33 impulse responses
- New save preset dialog with author, description, and tags
- Fix instrument left/right and randomise buttons
- Fix instance ID not retaining
- Fix freeze when trying to resize GUI
- Fix GUI opening but only ever showing black
- Fix randomise parameters

Note: we have jumped from 0.0.7 to 0.8.0. This is to signify the change from alpha to beta but also because it wasn't really right in the first place only incrementing by the patch number. To make the jump obvious we start the minor version at 0.8.0 rather than 0.1.0.

## 0.0.7-alpha
The focus of this version has been bug fixes; in particular around loading Mirage libraries and presets.
- Max voice is increased from 32 to 256 allowing for more complex instruments
- Show the instrument type on the GUI: single sample, multisample or oscillator waveform
- Rename 'Dynamics' knob to 'Timbre' and fix its behaviour - for instruments such as Arctic Strings, it can be used to crossfade between different sets of samples.
- Fix missing code signing on Windows installer resulting in 'Unknown Publisher' warning
- Fix layer filter type menu being the incorrect width
- Fix crash when loop points were very close together
- Improve loop modes on GUI: it's obvious when a loop is built-in or custom, what modes are available for a given instrument, why loop modes are invalid.
- Add docs about looping
- Fix sustain pedal incorrectly ending notes

Mirage loading:
- Fix incorrect loading of Mirage on/off switches - resulting in parameters being on when they should be off
- Fix incorrect handling of Mirage's 'always loop' instruments
- Fix incorrect conversion from Mirage's effects to Floe's effects
- Improve sound matching when loading Mirage presets
- Fix failure loading some FrozenPlain Squeaky Gate instruments

Library creation:
- Re-organise the fields for add_region - grouping better into correct sections and allowing for easier expansion in the future.
- Sample library region loops now are custom tables with `start_frame`, `end_frame`, `crossfade` and `mode` fields instead of an array.
- Add `always_loop` and `never_loop` fields to sample library regions allowing for more control over custom loop usage on Floe's GUI.
- Show an error if there's more than 2 velocity layers that are using 'feathering' mode. We don't support this yet. Same for timbre layers.

## 0.0.6-alpha
- Add VST3 support
- Standardise how tags and folders will be used in instruments, presets and impulse responses: https://floe.audio/develop/tags-and-folders.html
- Fix sustain pedal
- Remove 'retrig CC 64' parameter from layer MIDI. This was mostly a legacy workaround from Mirage. Instead, we just use the typical behaviour that when you play the same note multiple times while holding the sustain pedal, the note plays again - stacking up.
- Fix package installation crash after removing folders
- Fix markers staying on ADSR envelope even when sound is silent
- Fix MIDI transpose causing notes to never stop
- Fix peak meters dropping to zero unexpectedly
- Fix not finding Mirage libraries/presets folders

## 0.0.5-alpha
- Fix text being pasted into text field when just pressing 'V' rather than 'Ctrl+V' 
- Windows: fix unable to use spacebar in text fields due to the host stealing the keypress
- Fix crash when trying to load or save a preset from file
- Improve the default background image

## 0.0.4-alpha
Fix crash when opening the preset browser.

## 0.0.3-alpha
Version 0.0.3-alpha is a big step towards a stable release. There's been 250 changed files with 17,898 code additions and 7,634 deletions since the last release. 

It's still alpha quality, and CLAP only. But if you're feeling adventurous, we'd love for you to try it out and give us feedback:
- [Download Floe](https://floe.audio/installation/download-and-install-floe.html)
- [Download some libraries](https://floe.audio/packages/available-packages.html)
- [Install libraries](https://floe.audio/packages/install-packages.html)

Error reporting has been a significant focus of this release. We want to be able to fix bugs quickly and make Floe as stable as possible. A part of this is a new a Share Feedback panel on the GUI - please use this!

Floe's website has been filled out a lot too.

New/edited documentation pages:
- [Floe support for using CC BY libraries](https://floe.audio/usage/attribution.html)
- [Autosave feature added](https://floe.audio/usage/autosave.html)
- [New error reports, crash protection, feedback form](https://floe.audio/usage/error-reporting.html)
- [New uninstaller for Windows](https://floe.audio/installation/uninstalling.html)

### Highlights
- Add new Info panel featuring info about installed libraries. 'About', 'Metrics' and 'Licenses' have been moved here too instead of being separate panels.
- Add new Share Feedback panel for submitting bug reports and feature requests
- Add attribution-required panel which appears when needed with generated copyable text for fulfilling attribution requirements. Synchronised between all instances of Floe. Makes complying with licenses like CC BY easy.
- Add new fields to the Lua API to support license info and attribution, such as CC BY
- Add lots of new content to floe.audio
- Add error reporting. We are now better able to fix bugs. When an error occurs, an anonymous report is sent to us. You can disable this in the preferences. This pairs with the new Share Feedback panel - that form can also be used to report bugs.
- Add autosave feature, which efficiently saves the current state of Floe at a configurable interval. This is useful for recovering from crashes. Configurable in the preferences.
- Add a Floe uninstaller for Windows, integrated into Windows' 'Add or Remove Programs' control panel
- Preferences system is more robust and flexible. Preferences are saved in a small file. It syncs between all instances of Floe - even if the instances are in different processes. Additionally, you can edit the preferences file directly if you want to; the results will be instantly reflected in Floe.
- Improve window resizing: fixed aspect ratio, correct remembering of previous size, correct keyboard show/hide, resizable to any size within a reasonable range.

### Other changes
- Add support for packaging and installing MDATA libraries (Mirage)
- Add tooltips to the preferences GUI
- Add ability to select multiple packages to install at once
- Rename 'settings' to 'preferences' everywhere
- Rename 'Appearance' preferences to 'General' since it's small and can be used for other preferences
- Make notifications dismiss themselves after a few seconds
- Fix externally deleted or moved-to-trash libraries not being removed from Floe
- Fix not installing to the chosen location
- Fix Windows installer creating nonsense CLAP folder
- Fix packager adding documents into the actual library rather than the package


## 0.0.2
- Fix Windows installer crash
- Don't show a console window with the Windows installer
- Better logo for Windows installer
- Remove unnecessary 'Floe Folders' component from macOS installer


## 0.0.1
This is the first release of Floe. It's 'alpha quality' at the moment - there will be bugs and there are a couple of missing features. This release is designed mostly to test our release process.

This release only contains the CLAP plugin. The VST3 and AU plugins will be released soon.


## Mirage
Floe used to be called [Mirage](https://floe.audio/about-the-project/mirage.html). Mirage contained many of the same features seen in Floe v0.0.1. But there are large structural changes, and some new features and improvements:

- Use multiple different libraries in the same instance.
- CLAP version added - VST3 and AU coming soon, VST2 support dropped.
- New installer: offline, no account/download-tickets needed. Libraries are installed separately.
- Ability for anyone to develop sample libraries using new Lua-based sample library format. The new format features a new system to tag instruments and libraries. Hot-reload library development: changes to a library are instantly applied to Floe.
- New [comprehensive documentation](https://floe.audio).
- Floe now can have multiple library and preset folders. It will scan all of them for libraries and presets. This is a much more robust and flexible way to manage assets rather than trying to track individual files.
- New, robust infrastructure:
    - Floe settings are saved in a more robust way avoiding issues with permissions/missing files.
    - Improved default locations for saving libraries and presets to avoid permissions issues.
    - New format for saving presets and DAW state - smaller and faster than before and allows for more expandability.
- New settings GUI.
- Floe packages: a robust way to install libraries and presets. Floe packages are zip files with a particular layout that contain libraries and presets. In the settings of Floe, you can install these packages. It handles all the details of installing/updating libraries and presets. It checks for existing installations and updates them if needed. It even checks if the files of any existing installation have been modified and will ask if you want to replace them. Everything just works as you'd expect.

Technical changes:
- Huge refactor of the codebase to be more maintainable and expandable. There's still more to be done yet though.
- New build system using Zig; cross-compilation, dependency management, etc.
- Comprehensive CI/CD pipeline for testing and creating release builds.
- New 'sample library server', our system for providing libraries and audio files to Floe in a fast, async way.

<!--
Notable changes from the last Mirage version to Floe v1.0.0:
- CLAP and VST3
- Load instruments from different libraries in same patch
- New format for creating sample libraries - open to everyone
- New settings GUI
- Sample libraries can add impulse responses
- New installer, offline and hassle-free
- Ability to install libraries and presets (packages) with a button - handles all the details automatically
- Voice count increased from 32 to 256
- New comprehensive documentation: https://floe.audio
- Add ability to have multiple library and preset folders
- Show the type of instrument below the waveform: multisample, single sample or waveform oscillator
- 'CC64 Retrigger' parameter removed - retrigger is the default now
- Change behaviour when a volume envelope if off - it now plays the sample all the way through, without any loops, playing the same note again will stack the sound
- Show the loop mode more clearly on the GUI - it's obvious when a loop is built-in or custom, what modes are available for a given instrument, why loop modes are invalid.
- New format for saving presets and DAW state - smaller and faster than before and allows for more expandability
- Improved default locations for saving libraries and presets to avoid permissions issues
- New GUI for picking instruments, presets and convolution reverb impulse responses: filter by library, tags; search.
- Floe is open source
- Floe's codebase is vastly more maintainable and better designed - huge work was put into creating a solid foundation to build on.
- Floe has systems in place for regularly releasing updates and new features
- Fixed issue with FrozenPlain - Arctic Strings crossfade layers not working
- Fixed issue where loop crossfade wouldn't be applied - resulting in pops
- Fixed issue where Mirage would spend forever trying to open
--><|MERGE_RESOLUTION|>--- conflicted
+++ resolved
@@ -8,15 +8,12 @@
 -->
 
 # Changelog
-<<<<<<< HEAD
-=======
 ## 0.10.3-beta
 - Sample library creation: add 'fade_in_frames' to add_region
 - GUI: remove the status panel from the picker panels, instead, items show a tooltip when hovered for a moment. This make the picker panels less cluttered and fixes the issue where the text would be too long to fit in the status panel.
 - GUI: make sections in the picker panel collapsible
 - GUI: improve the layout of the picker panel filters
 
->>>>>>> 84f403f5
 ## 0.10.2-beta
 - Fix issue where layer volume would be automatically MIDI learned
 - Fix some persistent MIDI CCs not being applied
