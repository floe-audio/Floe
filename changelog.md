--- conflicted
+++ resolved
@@ -8,8 +8,6 @@
 -->
 
 # Changelog
-<<<<<<< HEAD
-=======
 ## 1.1.0
 - Picker panel UI overhaul (all three: instruments, presets, IRs)
   - Fully keyboard arrow-navigable, enter to select, CTRL+F/CMD+F to focus search box, page up/down, home/end, CTRL+up/down to jump sections
@@ -26,7 +24,6 @@
 - Press escape on the keyboard to close panels
 
 
->>>>>>> 2aa8d738
 ## 1.0.6
 - Add Reset Audio Engine to the menu for stopping all sound and voices
 - macOS installer: use different method to try and avoid 'cannot install to system volume' error
